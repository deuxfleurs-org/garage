use std::collections::HashMap;
use std::sync::Arc;
use std::time::Duration;

use garage_util::crdt::*;
use garage_util::data::*;
use garage_util::time::*;

use garage_table::*;

use garage_model::bucket_alias_table::*;
use garage_model::bucket_table::*;
use garage_model::garage::Garage;
use garage_model::permission::*;
use garage_model::s3::mpu_table;
use garage_model::s3::object_table::*;

use garage_api_common::common_error::CommonError;

use crate::api::*;
use crate::error::*;
use crate::{Admin, RequestHandler};

impl RequestHandler for ListBucketsRequest {
	type Response = ListBucketsResponse;

	async fn handle(
		self,
		garage: &Arc<Garage>,
		_admin: &Admin,
	) -> Result<ListBucketsResponse, Error> {
		let buckets = garage
			.bucket_table
			.get_range(
				&EmptyKey,
				None,
				Some(DeletedFilter::NotDeleted),
				10000,
				EnumerationOrder::Forward,
			)
			.await?;

		let res = buckets
			.into_iter()
			.map(|b| {
				let state = b.state.as_option().unwrap();
				ListBucketsResponseItem {
					id: hex::encode(b.id),
					global_aliases: state
						.aliases
						.items()
						.iter()
						.filter(|(_, _, a)| *a)
						.map(|(n, _, _)| n.to_string())
						.collect::<Vec<_>>(),
					local_aliases: state
						.local_aliases
						.items()
						.iter()
						.filter(|(_, _, a)| *a)
						.map(|((k, n), _, _)| BucketLocalAlias {
							access_key_id: k.to_string(),
							alias: n.to_string(),
						})
						.collect::<Vec<_>>(),
				}
			})
			.collect::<Vec<_>>();

		Ok(ListBucketsResponse(res))
	}
}

impl RequestHandler for GetBucketInfoRequest {
	type Response = GetBucketInfoResponse;

	async fn handle(
		self,
		garage: &Arc<Garage>,
		_admin: &Admin,
	) -> Result<GetBucketInfoResponse, Error> {
		let bucket_id = match (self.id, self.global_alias, self.search) {
			(Some(id), None, None) => parse_bucket_id(&id)?,
			(None, Some(ga), None) => garage
				.bucket_helper()
				.resolve_global_bucket_name(&ga)
				.await?
				.ok_or_else(|| HelperError::NoSuchBucket(ga.to_string()))?,
			(None, None, Some(search)) => {
				garage
					.bucket_helper()
					.admin_get_existing_matching_bucket(&search)
					.await?
			}
			_ => {
				return Err(Error::bad_request(
					"Either id, globalAlias or search must be provided (but not several of them)",
				));
			}
		};

		bucket_info_results(garage, bucket_id).await
	}
}

async fn bucket_info_results(
	garage: &Arc<Garage>,
	bucket_id: Uuid,
) -> Result<GetBucketInfoResponse, Error> {
	let bucket = garage
		.bucket_helper()
		.get_existing_bucket(bucket_id)
		.await?;

	let counters = garage
		.object_counter_table
		.table
		.get(&bucket_id, &EmptyKey)
		.await?
		.map(|x| x.filtered_values(&garage.system.cluster_layout()))
		.unwrap_or_default();

	let mpu_counters = garage
		.mpu_counter_table
		.table
		.get(&bucket_id, &EmptyKey)
		.await?
		.map(|x| x.filtered_values(&garage.system.cluster_layout()))
		.unwrap_or_default();

	let mut relevant_keys = HashMap::new();
	for (k, _) in bucket
		.state
		.as_option()
		.unwrap()
		.authorized_keys
		.items()
		.iter()
	{
		if let Some(key) = garage
			.key_table
			.get(&EmptyKey, k)
			.await?
			.filter(|k| !k.is_deleted())
		{
			if !key.state.is_deleted() {
				relevant_keys.insert(k.clone(), key);
			}
		}
	}
	for ((k, _), _, _) in bucket
		.state
		.as_option()
		.unwrap()
		.local_aliases
		.items()
		.iter()
	{
		if relevant_keys.contains_key(k) {
			continue;
		}
		if let Some(key) = garage.key_table.get(&EmptyKey, k).await? {
			if !key.state.is_deleted() {
				relevant_keys.insert(k.clone(), key);
			}
		}
	}

	let state = bucket.state.as_option().unwrap();

	let quotas = state.quotas.get();
	let res = GetBucketInfoResponse {
		id: hex::encode(bucket.id),
		global_aliases: state
			.aliases
			.items()
			.iter()
			.filter(|(_, _, a)| *a)
			.map(|(n, _, _)| n.to_string())
			.collect::<Vec<_>>(),
		website_access: state.website_config.get().is_some(),
		website_config: state.website_config.get().clone().map(|wsc| {
			GetBucketInfoWebsiteResponse {
				index_document: wsc.index_document,
				error_document: wsc.error_document,
			}
		}),
		keys: relevant_keys
			.into_values()
			.map(|key| {
				let p = key.state.as_option().unwrap();
				GetBucketInfoKey {
					access_key_id: key.key_id,
					name: p.name.get().to_string(),
					permissions: p
						.authorized_buckets
						.get(&bucket.id)
						.map(|p| ApiBucketKeyPerm {
							read: p.allow_read,
							write: p.allow_write,
							owner: p.allow_owner,
						})
						.unwrap_or_default(),
					bucket_local_aliases: p
						.local_aliases
						.items()
						.iter()
						.filter(|(_, _, b)| *b == Some(bucket.id))
						.map(|(n, _, _)| n.to_string())
						.collect::<Vec<_>>(),
				}
			})
			.collect::<Vec<_>>(),
		objects: *counters.get(OBJECTS).unwrap_or(&0),
		bytes: *counters.get(BYTES).unwrap_or(&0),
		unfinished_uploads: *counters.get(UNFINISHED_UPLOADS).unwrap_or(&0),
		unfinished_multipart_uploads: *mpu_counters.get(mpu_table::UPLOADS).unwrap_or(&0),
		unfinished_multipart_upload_parts: *mpu_counters.get(mpu_table::PARTS).unwrap_or(&0),
		unfinished_multipart_upload_bytes: *mpu_counters.get(mpu_table::BYTES).unwrap_or(&0),
		quotas: ApiBucketQuotas {
			max_size: quotas.max_size,
			max_objects: quotas.max_objects,
		},
	};

	Ok(res)
}

impl RequestHandler for CreateBucketRequest {
	type Response = CreateBucketResponse;

	async fn handle(
		self,
		garage: &Arc<Garage>,
		_admin: &Admin,
	) -> Result<CreateBucketResponse, Error> {
		let helper = garage.locked_helper().await;

		if let Some(ga) = &self.global_alias {
			if !is_valid_bucket_name(ga) {
				return Err(Error::bad_request(format!(
					"{}: {}",
					ga, INVALID_BUCKET_NAME_MESSAGE
				)));
			}

			if let Some(alias) = garage.bucket_alias_table.get(&EmptyKey, ga).await? {
				if alias.state.get().is_some() {
					return Err(CommonError::BucketAlreadyExists.into());
				}
			}
		}

		if let Some(la) = &self.local_alias {
			if !is_valid_bucket_name(&la.alias) {
				return Err(Error::bad_request(format!(
					"{}: {}",
					la.alias, INVALID_BUCKET_NAME_MESSAGE
				)));
			}

			let key = helper.key().get_existing_key(&la.access_key_id).await?;
			let state = key.state.as_option().unwrap();
			if matches!(state.local_aliases.get(&la.alias), Some(_)) {
				return Err(Error::bad_request("Local alias already exists"));
			}
		}

		let bucket = Bucket::new();
		garage.bucket_table.insert(&bucket).await?;

		if let Some(ga) = &self.global_alias {
			helper.set_global_bucket_alias(bucket.id, ga).await?;
		}

		if let Some(la) = &self.local_alias {
			helper
				.set_local_bucket_alias(bucket.id, &la.access_key_id, &la.alias)
				.await?;

			if la.allow.read || la.allow.write || la.allow.owner {
				helper
					.set_bucket_key_permissions(
						bucket.id,
						&la.access_key_id,
						BucketKeyPerm {
							timestamp: now_msec(),
							allow_read: la.allow.read,
							allow_write: la.allow.write,
							allow_owner: la.allow.owner,
						},
					)
					.await?;
			}
		}

		Ok(CreateBucketResponse(
			bucket_info_results(garage, bucket.id).await?,
		))
	}
}

impl RequestHandler for DeleteBucketRequest {
	type Response = DeleteBucketResponse;

	async fn handle(
		self,
		garage: &Arc<Garage>,
		_admin: &Admin,
	) -> Result<DeleteBucketResponse, Error> {
		let helper = garage.locked_helper().await;

		let bucket_id = parse_bucket_id(&self.id)?;

		let mut bucket = helper.bucket().get_existing_bucket(bucket_id).await?;
		let state = bucket.state.as_option().unwrap();

		// Check bucket is empty
		if !helper.bucket().is_bucket_empty(bucket_id).await? {
			return Err(CommonError::BucketNotEmpty.into());
		}

		// --- done checking, now commit ---
		// 1. delete authorization from keys that had access
		for (key_id, perm) in bucket.authorized_keys() {
			if perm.is_any() {
				helper
					.set_bucket_key_permissions(bucket.id, key_id, BucketKeyPerm::NO_PERMISSIONS)
					.await?;
			}
		}
		// 2. delete all local aliases
		for ((key_id, alias), _, active) in state.local_aliases.items().iter() {
			if *active {
				helper
					.unset_local_bucket_alias(bucket.id, key_id, alias)
					.await?;
			}
		}
		// 3. delete all global aliases
		for (alias, _, active) in state.aliases.items().iter() {
			if *active {
				helper.purge_global_bucket_alias(bucket.id, alias).await?;
			}
		}

		// 4. delete bucket
		bucket.state = Deletable::delete();
		garage.bucket_table.insert(&bucket).await?;

		Ok(DeleteBucketResponse)
	}
}

impl RequestHandler for UpdateBucketRequest {
	type Response = UpdateBucketResponse;

	async fn handle(
		self,
		garage: &Arc<Garage>,
		_admin: &Admin,
	) -> Result<UpdateBucketResponse, Error> {
		let bucket_id = parse_bucket_id(&self.id)?;

<<<<<<< HEAD
	let state = bucket.state.as_option_mut().unwrap();

	if let Some(wa) = req.website_access {
		if wa.enabled {
			state.website_config.update(Some(WebsiteConfig {
				index_document: wa.index_document.ok_or_bad_request(
					"Please specify indexDocument when enabling website access.",
				)?,
				error_document: wa.error_document,
				redirect_all: None,
				routing_rules: Vec::new(),
			}));
		} else {
			if wa.index_document.is_some() || wa.error_document.is_some() {
				return Err(Error::bad_request(
					"Cannot specify indexDocument or errorDocument when disabling website access.",
				));
=======
		let mut bucket = garage
			.bucket_helper()
			.get_existing_bucket(bucket_id)
			.await?;

		let state = bucket.state.as_option_mut().unwrap();

		if let Some(wa) = self.body.website_access {
			if wa.enabled {
				state.website_config.update(Some(WebsiteConfig {
					index_document: wa.index_document.ok_or_bad_request(
						"Please specify indexDocument when enabling website access.",
					)?,
					error_document: wa.error_document,
				}));
			} else {
				if wa.index_document.is_some() || wa.error_document.is_some() {
					return Err(Error::bad_request(
                        "Cannot specify indexDocument or errorDocument when disabling website access.",
                    ));
				}
				state.website_config.update(None);
>>>>>>> 61f3de64
			}
		}

		if let Some(q) = self.body.quotas {
			state.quotas.update(BucketQuotas {
				max_size: q.max_size,
				max_objects: q.max_objects,
			});
		}

		garage.bucket_table.insert(&bucket).await?;

		Ok(UpdateBucketResponse(
			bucket_info_results(garage, bucket_id).await?,
		))
	}
}

impl RequestHandler for CleanupIncompleteUploadsRequest {
	type Response = CleanupIncompleteUploadsResponse;

	async fn handle(
		self,
		garage: &Arc<Garage>,
		_admin: &Admin,
	) -> Result<CleanupIncompleteUploadsResponse, Error> {
		let duration = Duration::from_secs(self.older_than_secs);

		let bucket_id = parse_bucket_id(&self.bucket_id)?;

		let count = garage
			.bucket_helper()
			.cleanup_incomplete_uploads(&bucket_id, duration)
			.await?;

		Ok(CleanupIncompleteUploadsResponse {
			uploads_deleted: count as u64,
		})
	}
}

// ---- BUCKET/KEY PERMISSIONS ----

impl RequestHandler for AllowBucketKeyRequest {
	type Response = AllowBucketKeyResponse;

	async fn handle(
		self,
		garage: &Arc<Garage>,
		_admin: &Admin,
	) -> Result<AllowBucketKeyResponse, Error> {
		let res = handle_bucket_change_key_perm(garage, self.0, true).await?;
		Ok(AllowBucketKeyResponse(res))
	}
}

impl RequestHandler for DenyBucketKeyRequest {
	type Response = DenyBucketKeyResponse;

	async fn handle(
		self,
		garage: &Arc<Garage>,
		_admin: &Admin,
	) -> Result<DenyBucketKeyResponse, Error> {
		let res = handle_bucket_change_key_perm(garage, self.0, false).await?;
		Ok(DenyBucketKeyResponse(res))
	}
}

pub async fn handle_bucket_change_key_perm(
	garage: &Arc<Garage>,
	req: BucketKeyPermChangeRequest,
	new_perm_flag: bool,
) -> Result<GetBucketInfoResponse, Error> {
	let helper = garage.locked_helper().await;

	let bucket_id = parse_bucket_id(&req.bucket_id)?;

	let bucket = helper.bucket().get_existing_bucket(bucket_id).await?;
	let state = bucket.state.as_option().unwrap();

	let key = helper.key().get_existing_key(&req.access_key_id).await?;

	let mut perm = state
		.authorized_keys
		.get(&key.key_id)
		.cloned()
		.unwrap_or(BucketKeyPerm::NO_PERMISSIONS);

	if req.permissions.read {
		perm.allow_read = new_perm_flag;
	}
	if req.permissions.write {
		perm.allow_write = new_perm_flag;
	}
	if req.permissions.owner {
		perm.allow_owner = new_perm_flag;
	}

	helper
		.set_bucket_key_permissions(bucket.id, &key.key_id, perm)
		.await?;

	bucket_info_results(garage, bucket.id).await
}

// ---- BUCKET ALIASES ----

impl RequestHandler for AddBucketAliasRequest {
	type Response = AddBucketAliasResponse;

	async fn handle(
		self,
		garage: &Arc<Garage>,
		_admin: &Admin,
	) -> Result<AddBucketAliasResponse, Error> {
		let bucket_id = parse_bucket_id(&self.bucket_id)?;

		let helper = garage.locked_helper().await;

		match self.alias {
			BucketAliasEnum::Global { global_alias } => {
				helper
					.set_global_bucket_alias(bucket_id, &global_alias)
					.await?;
			}
			BucketAliasEnum::Local {
				local_alias,
				access_key_id,
			} => {
				helper
					.set_local_bucket_alias(bucket_id, &access_key_id, &local_alias)
					.await?;
			}
		}

		Ok(AddBucketAliasResponse(
			bucket_info_results(garage, bucket_id).await?,
		))
	}
}

impl RequestHandler for RemoveBucketAliasRequest {
	type Response = RemoveBucketAliasResponse;

	async fn handle(
		self,
		garage: &Arc<Garage>,
		_admin: &Admin,
	) -> Result<RemoveBucketAliasResponse, Error> {
		let bucket_id = parse_bucket_id(&self.bucket_id)?;

		let helper = garage.locked_helper().await;

		match self.alias {
			BucketAliasEnum::Global { global_alias } => {
				helper
					.unset_global_bucket_alias(bucket_id, &global_alias)
					.await?;
			}
			BucketAliasEnum::Local {
				local_alias,
				access_key_id,
			} => {
				helper
					.unset_local_bucket_alias(bucket_id, &access_key_id, &local_alias)
					.await?;
			}
		}

		Ok(RemoveBucketAliasResponse(
			bucket_info_results(garage, bucket_id).await?,
		))
	}
}

// ---- HELPER ----

fn parse_bucket_id(id: &str) -> Result<Uuid, Error> {
	let id_hex = hex::decode(id).ok_or_bad_request("Invalid bucket id")?;
	Ok(Uuid::try_from(&id_hex).ok_or_bad_request("Invalid bucket id")?)
}<|MERGE_RESOLUTION|>--- conflicted
+++ resolved
@@ -362,25 +362,6 @@
 	) -> Result<UpdateBucketResponse, Error> {
 		let bucket_id = parse_bucket_id(&self.id)?;
 
-<<<<<<< HEAD
-	let state = bucket.state.as_option_mut().unwrap();
-
-	if let Some(wa) = req.website_access {
-		if wa.enabled {
-			state.website_config.update(Some(WebsiteConfig {
-				index_document: wa.index_document.ok_or_bad_request(
-					"Please specify indexDocument when enabling website access.",
-				)?,
-				error_document: wa.error_document,
-				redirect_all: None,
-				routing_rules: Vec::new(),
-			}));
-		} else {
-			if wa.index_document.is_some() || wa.error_document.is_some() {
-				return Err(Error::bad_request(
-					"Cannot specify indexDocument or errorDocument when disabling website access.",
-				));
-=======
 		let mut bucket = garage
 			.bucket_helper()
 			.get_existing_bucket(bucket_id)
@@ -395,6 +376,8 @@
 						"Please specify indexDocument when enabling website access.",
 					)?,
 					error_document: wa.error_document,
+					redirect_all: None,
+					routing_rules: Vec::new(),
 				}));
 			} else {
 				if wa.index_document.is_some() || wa.error_document.is_some() {
@@ -403,7 +386,6 @@
                     ));
 				}
 				state.website_config.update(None);
->>>>>>> 61f3de64
 			}
 		}
 
