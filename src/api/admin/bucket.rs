use std::collections::HashMap;
use std::sync::Arc;
use std::time::Duration;

use chrono::DateTime;

use garage_util::crdt::*;
use garage_util::data::*;
use garage_util::time::*;

use garage_table::*;

use garage_model::bucket_alias_table::*;
use garage_model::bucket_table::*;
use garage_model::garage::Garage;
use garage_model::permission::*;
use garage_model::s3::mpu_table;
use garage_model::s3::object_table::*;

use garage_api_common::common_error::CommonError;

use crate::api::*;
use crate::error::*;
use crate::{Admin, RequestHandler};

impl RequestHandler for ListBucketsRequest {
	type Response = ListBucketsResponse;

	async fn handle(
		self,
		garage: &Arc<Garage>,
		_admin: &Admin,
	) -> Result<ListBucketsResponse, Error> {
		let buckets = garage
			.bucket_table
			.get_range(
				&EmptyKey,
				None,
				Some(DeletedFilter::NotDeleted),
				10000,
				EnumerationOrder::Forward,
			)
			.await?;

		let res = buckets
			.into_iter()
			.map(|b| {
				let state = b.state.as_option().unwrap();
				ListBucketsResponseItem {
					id: hex::encode(b.id),
					created: DateTime::from_timestamp_millis(state.creation_date as i64)
						.expect("invalid timestamp stored in db"),
					global_aliases: state
						.aliases
						.items()
						.iter()
						.filter(|(_, _, a)| *a)
						.map(|(n, _, _)| n.to_string())
						.collect::<Vec<_>>(),
					local_aliases: state
						.local_aliases
						.items()
						.iter()
						.filter(|(_, _, a)| *a)
						.map(|((k, n), _, _)| BucketLocalAlias {
							access_key_id: k.to_string(),
							alias: n.to_string(),
						})
						.collect::<Vec<_>>(),
				}
			})
			.collect::<Vec<_>>();

		Ok(ListBucketsResponse(res))
	}
}

impl RequestHandler for GetBucketInfoRequest {
	type Response = GetBucketInfoResponse;

	async fn handle(
		self,
		garage: &Arc<Garage>,
		_admin: &Admin,
	) -> Result<GetBucketInfoResponse, Error> {
		let bucket_id = match (self.id, self.global_alias, self.search) {
			(Some(id), None, None) => parse_bucket_id(&id)?,
			(None, Some(ga), None) => garage
				.bucket_alias_table
				.get(&EmptyKey, &ga)
				.await?
				.and_then(|x| *x.state.get())
				.ok_or_else(|| HelperError::NoSuchBucket(ga.to_string()))?,
			(None, None, Some(search)) => {
				let helper = garage.bucket_helper();
				if let Some(bucket) = helper.resolve_global_bucket(&search).await? {
					bucket.id
				} else {
					let hexdec = if search.len() >= 2 {
						search
							.get(..search.len() & !1)
							.and_then(|x| hex::decode(x).ok())
					} else {
						None
					};
					let hex = hexdec
						.ok_or_else(|| Error::Common(CommonError::NoSuchBucket(search.clone())))?;

					let mut start = [0u8; 32];
					start
						.as_mut_slice()
						.get_mut(..hex.len())
						.ok_or_bad_request("invalid length")?
						.copy_from_slice(&hex);
					let mut candidates = garage
						.bucket_table
						.get_range(
							&EmptyKey,
							Some(start.into()),
							Some(DeletedFilter::NotDeleted),
							10,
							EnumerationOrder::Forward,
						)
						.await?
						.into_iter()
						.collect::<Vec<_>>();
					candidates.retain(|x| hex::encode(x.id).starts_with(&search));
					if candidates.is_empty() {
						return Err(Error::Common(CommonError::NoSuchBucket(search.clone())));
					} else if candidates.len() == 1 {
						candidates.into_iter().next().unwrap().id
					} else {
						return Err(Error::bad_request(format!(
							"Several matching buckets: {}",
							search
						)));
					}
				}
			}
			_ => {
				return Err(Error::bad_request(
					"Either id, globalAlias or search must be provided (but not several of them)",
				));
			}
		};

		bucket_info_results(garage, bucket_id).await
	}
}

impl RequestHandler for CreateBucketRequest {
	type Response = CreateBucketResponse;

	async fn handle(
		self,
		garage: &Arc<Garage>,
		_admin: &Admin,
	) -> Result<CreateBucketResponse, Error> {
		let helper = garage.locked_helper().await;

		if let Some(ga) = &self.global_alias {
			if !is_valid_bucket_name(ga) {
				return Err(Error::bad_request(format!(
					"{}: {}",
					ga, INVALID_BUCKET_NAME_MESSAGE
				)));
			}

			if let Some(alias) = garage.bucket_alias_table.get(&EmptyKey, ga).await? {
				if alias.state.get().is_some() {
					return Err(CommonError::BucketAlreadyExists.into());
				}
			}
		}

		if let Some(la) = &self.local_alias {
			if !is_valid_bucket_name(&la.alias) {
				return Err(Error::bad_request(format!(
					"{}: {}",
					la.alias, INVALID_BUCKET_NAME_MESSAGE
				)));
			}

			let key = helper.key().get_existing_key(&la.access_key_id).await?;
			let state = key.state.as_option().unwrap();
			if matches!(state.local_aliases.get(&la.alias), Some(_)) {
				return Err(Error::bad_request("Local alias already exists"));
			}
		}

		let bucket = Bucket::new();
		garage.bucket_table.insert(&bucket).await?;

		if let Some(ga) = &self.global_alias {
			helper.set_global_bucket_alias(bucket.id, ga).await?;
		}

		if let Some(la) = &self.local_alias {
			helper
				.set_local_bucket_alias(bucket.id, &la.access_key_id, &la.alias)
				.await?;

			if la.allow.read || la.allow.write || la.allow.owner {
				helper
					.set_bucket_key_permissions(
						bucket.id,
						&la.access_key_id,
						BucketKeyPerm {
							timestamp: now_msec(),
							allow_read: la.allow.read,
							allow_write: la.allow.write,
							allow_owner: la.allow.owner,
						},
					)
					.await?;
			}
		}

		Ok(CreateBucketResponse(
			bucket_info_results(garage, bucket.id).await?,
		))
	}
}

impl RequestHandler for DeleteBucketRequest {
	type Response = DeleteBucketResponse;

	async fn handle(
		self,
		garage: &Arc<Garage>,
		_admin: &Admin,
	) -> Result<DeleteBucketResponse, Error> {
		let helper = garage.locked_helper().await;

		let bucket_id = parse_bucket_id(&self.id)?;

<<<<<<< HEAD
		let mut bucket = helper.bucket().get_existing_bucket(bucket_id).await?;
		let state = bucket.state.as_option().unwrap();

		// Check bucket is empty
		if !helper.bucket().is_bucket_empty(bucket_id).await? {
			return Err(CommonError::BucketNotEmpty.into());
=======
	if let Some(ga) = &req.global_alias {
		if !is_valid_bucket_name(ga, garage.config.allow_punycode) {
			return Err(Error::bad_request(format!(
				"{}: {}",
				ga, INVALID_BUCKET_NAME_MESSAGE
			)));
>>>>>>> a8d73682
		}

		// --- done checking, now commit ---
		// 1. delete authorization from keys that had access
		for (key_id, perm) in bucket.authorized_keys() {
			if perm.is_any() {
				helper
					.set_bucket_key_permissions(bucket.id, key_id, BucketKeyPerm::NO_PERMISSIONS)
					.await?;
			}
		}
<<<<<<< HEAD
		// 2. delete all local aliases
		for ((key_id, alias), _, active) in state.local_aliases.items().iter() {
			if *active {
				helper
					.unset_local_bucket_alias(bucket.id, key_id, alias)
					.await?;
			}
=======
	}

	if let Some(la) = &req.local_alias {
		if !is_valid_bucket_name(&la.alias, garage.config.allow_punycode) {
			return Err(Error::bad_request(format!(
				"{}: {}",
				la.alias, INVALID_BUCKET_NAME_MESSAGE
			)));
>>>>>>> a8d73682
		}
		// 3. delete all global aliases
		for (alias, _, active) in state.aliases.items().iter() {
			if *active {
				helper.purge_global_bucket_alias(bucket.id, alias).await?;
			}
		}

		// 4. delete bucket
		bucket.state = Deletable::delete();
		garage.bucket_table.insert(&bucket).await?;

		Ok(DeleteBucketResponse)
	}
}

impl RequestHandler for UpdateBucketRequest {
	type Response = UpdateBucketResponse;

	async fn handle(
		self,
		garage: &Arc<Garage>,
		_admin: &Admin,
	) -> Result<UpdateBucketResponse, Error> {
		let bucket_id = parse_bucket_id(&self.id)?;

		let mut bucket = garage
			.bucket_helper()
			.get_existing_bucket(bucket_id)
			.await?;

		let state = bucket.state.as_option_mut().unwrap();

		if let Some(wa) = self.body.website_access {
			if wa.enabled {
				let (redirect_all, routing_rules) = match state.website_config.get() {
					Some(wc) => (wc.redirect_all.clone(), wc.routing_rules.clone()),
					None => (None, Vec::new()),
				};
				state.website_config.update(Some(WebsiteConfig {
					index_document: wa.index_document.ok_or_bad_request(
						"Please specify indexDocument when enabling website access.",
					)?,
					error_document: wa.error_document,
					redirect_all,
					routing_rules,
				}));
			} else {
				if wa.index_document.is_some() || wa.error_document.is_some() {
					return Err(Error::bad_request(
                        "Cannot specify indexDocument or errorDocument when disabling website access.",
                    ));
				}
				state.website_config.update(None);
			}
		}

		if let Some(q) = self.body.quotas {
			state.quotas.update(BucketQuotas {
				max_size: q.max_size,
				max_objects: q.max_objects,
			});
		}

		garage.bucket_table.insert(&bucket).await?;

		Ok(UpdateBucketResponse(
			bucket_info_results(garage, bucket.id).await?,
		))
	}
}

impl RequestHandler for CleanupIncompleteUploadsRequest {
	type Response = CleanupIncompleteUploadsResponse;

	async fn handle(
		self,
		garage: &Arc<Garage>,
		_admin: &Admin,
	) -> Result<CleanupIncompleteUploadsResponse, Error> {
		let duration = Duration::from_secs(self.older_than_secs);

		let bucket_id = parse_bucket_id(&self.bucket_id)?;

		let count = garage
			.bucket_helper()
			.cleanup_incomplete_uploads(&bucket_id, duration)
			.await?;

<<<<<<< HEAD
		Ok(CleanupIncompleteUploadsResponse {
			uploads_deleted: count as u64,
		})
=======
	// --- done checking, now commit ---
	// 1. delete authorization from keys that had access
	for (key_id, perm) in bucket.authorized_keys() {
		if perm.is_any() {
			helper
				.set_bucket_key_permissions(bucket.id, key_id, BucketKeyPerm::NO_PERMISSIONS)
				.await?;
		}
	}
	// 2. delete all local aliases
	for ((key_id, alias), _, active) in state.local_aliases.items().iter() {
		if *active {
			helper
				.purge_local_bucket_alias(bucket.id, key_id, alias)
				.await?;
		}
	}
	// 3. delete all global aliases
	for (alias, _, active) in state.aliases.items().iter() {
		if *active {
			helper.purge_global_bucket_alias(bucket.id, alias).await?;
		}
>>>>>>> a8d73682
	}
}

impl RequestHandler for InspectObjectRequest {
	type Response = InspectObjectResponse;

	async fn handle(
		self,
		garage: &Arc<Garage>,
		_admin: &Admin,
	) -> Result<InspectObjectResponse, Error> {
		let bucket_id = parse_bucket_id(&self.bucket_id)?;

		let object = garage
			.object_table
			.get(&bucket_id, &self.key)
			.await?
			.ok_or_else(|| Error::NoSuchKey)?;

		let mut versions = vec![];
		for obj_ver in object.versions().iter() {
			let ver = garage.version_table.get(&obj_ver.uuid, &EmptyKey).await?;
			let blocks = ver
				.map(|v| {
					v.blocks
						.items()
						.iter()
						.map(|(vk, vb)| InspectObjectBlock {
							part_number: vk.part_number,
							offset: vk.offset,
							hash: hex::encode(&vb.hash),
							size: vb.size,
						})
						.collect::<Vec<_>>()
				})
				.unwrap_or_default();
			let uuid = hex::encode(&obj_ver.uuid);
			let timestamp = DateTime::from_timestamp_millis(obj_ver.timestamp as i64)
				.expect("invalid timestamp in db");
			match &obj_ver.state {
				ObjectVersionState::Uploading { encryption, .. } => {
					versions.push(InspectObjectVersion {
						uuid,
						timestamp,
						encrypted: !matches!(encryption, ObjectVersionEncryption::Plaintext { .. }),
						uploading: true,
						headers: match encryption {
							ObjectVersionEncryption::Plaintext { inner } => inner.headers.clone(),
							_ => vec![],
						},
						blocks,
						..Default::default()
					});
				}
				ObjectVersionState::Complete(data) => match data {
					ObjectVersionData::DeleteMarker => {
						versions.push(InspectObjectVersion {
							uuid,
							timestamp,
							delete_marker: true,
							..Default::default()
						});
					}
					ObjectVersionData::Inline(meta, _) => {
						versions.push(InspectObjectVersion {
							uuid,
							timestamp,
							inline: true,
							size: Some(meta.size),
							etag: Some(meta.etag.clone()),
							encrypted: !matches!(
								meta.encryption,
								ObjectVersionEncryption::Plaintext { .. }
							),
							headers: match &meta.encryption {
								ObjectVersionEncryption::Plaintext { inner } => {
									inner.headers.clone()
								}
								_ => vec![],
							},
							..Default::default()
						});
					}
					ObjectVersionData::FirstBlock(meta, _) => {
						versions.push(InspectObjectVersion {
							uuid,
							timestamp,
							size: Some(meta.size),
							etag: Some(meta.etag.clone()),
							encrypted: !matches!(
								meta.encryption,
								ObjectVersionEncryption::Plaintext { .. }
							),
							headers: match &meta.encryption {
								ObjectVersionEncryption::Plaintext { inner } => {
									inner.headers.clone()
								}
								_ => vec![],
							},
							blocks,
							..Default::default()
						});
					}
				},
				ObjectVersionState::Aborted => {
					versions.push(InspectObjectVersion {
						uuid,
						timestamp,
						aborted: true,
						blocks,
						..Default::default()
					});
				}
			}
		}

		Ok(InspectObjectResponse {
			bucket_id: hex::encode(&object.bucket_id),
			key: object.key,
			versions,
		})
	}
}

// ---- BUCKET/KEY PERMISSIONS ----

impl RequestHandler for AllowBucketKeyRequest {
	type Response = AllowBucketKeyResponse;

	async fn handle(
		self,
		garage: &Arc<Garage>,
		_admin: &Admin,
	) -> Result<AllowBucketKeyResponse, Error> {
		let res = handle_bucket_change_key_perm(garage, self.0, true).await?;
		Ok(AllowBucketKeyResponse(res))
	}
}

impl RequestHandler for DenyBucketKeyRequest {
	type Response = DenyBucketKeyResponse;

	async fn handle(
		self,
		garage: &Arc<Garage>,
		_admin: &Admin,
	) -> Result<DenyBucketKeyResponse, Error> {
		let res = handle_bucket_change_key_perm(garage, self.0, false).await?;
		Ok(DenyBucketKeyResponse(res))
	}
}

pub async fn handle_bucket_change_key_perm(
	garage: &Arc<Garage>,
	req: BucketKeyPermChangeRequest,
	new_perm_flag: bool,
) -> Result<GetBucketInfoResponse, Error> {
	let helper = garage.locked_helper().await;

	let bucket_id = parse_bucket_id(&req.bucket_id)?;

	let bucket = helper.bucket().get_existing_bucket(bucket_id).await?;
	let state = bucket.state.as_option().unwrap();

	let key = helper.key().get_existing_key(&req.access_key_id).await?;

	let mut perm = state
		.authorized_keys
		.get(&key.key_id)
		.cloned()
		.unwrap_or(BucketKeyPerm::NO_PERMISSIONS);

	if req.permissions.read {
		perm.allow_read = new_perm_flag;
	}
	if req.permissions.write {
		perm.allow_write = new_perm_flag;
	}
	if req.permissions.owner {
		perm.allow_owner = new_perm_flag;
	}

	helper
		.set_bucket_key_permissions(bucket.id, &key.key_id, perm)
		.await?;

	bucket_info_results(garage, bucket.id).await
}

// ---- BUCKET ALIASES ----

impl RequestHandler for AddBucketAliasRequest {
	type Response = AddBucketAliasResponse;

	async fn handle(
		self,
		garage: &Arc<Garage>,
		_admin: &Admin,
	) -> Result<AddBucketAliasResponse, Error> {
		let bucket_id = parse_bucket_id(&self.bucket_id)?;

		let helper = garage.locked_helper().await;

		match self.alias {
			BucketAliasEnum::Global { global_alias } => {
				helper
					.set_global_bucket_alias(bucket_id, &global_alias)
					.await?
			}
			BucketAliasEnum::Local {
				local_alias,
				access_key_id,
			} => {
				helper
					.set_local_bucket_alias(bucket_id, &access_key_id, &local_alias)
					.await?
			}
		}

		Ok(AddBucketAliasResponse(
			bucket_info_results(garage, bucket_id).await?,
		))
	}
}

impl RequestHandler for RemoveBucketAliasRequest {
	type Response = RemoveBucketAliasResponse;

	async fn handle(
		self,
		garage: &Arc<Garage>,
		_admin: &Admin,
	) -> Result<RemoveBucketAliasResponse, Error> {
		let bucket_id = parse_bucket_id(&self.bucket_id)?;

		let helper = garage.locked_helper().await;

		match self.alias {
			BucketAliasEnum::Global { global_alias } => {
				helper
					.unset_global_bucket_alias(bucket_id, &global_alias)
					.await?
			}
			BucketAliasEnum::Local {
				local_alias,
				access_key_id,
			} => {
				helper
					.unset_local_bucket_alias(bucket_id, &access_key_id, &local_alias)
					.await?
			}
		}

		Ok(RemoveBucketAliasResponse(
			bucket_info_results(garage, bucket_id).await?,
		))
	}
}

// ---- HELPER ----

async fn bucket_info_results(
	garage: &Arc<Garage>,
	bucket_id: Uuid,
) -> Result<GetBucketInfoResponse, Error> {
	let bucket = garage
		.bucket_helper()
		.get_existing_bucket(bucket_id)
		.await?;

	let counters = garage
		.object_counter_table
		.table
		.get(&bucket.id, &EmptyKey)
		.await?
		.map(|x| x.filtered_values(&garage.system.cluster_layout()))
		.unwrap_or_default();

	let mpu_counters = garage
		.mpu_counter_table
		.table
		.get(&bucket.id, &EmptyKey)
		.await?
		.map(|x| x.filtered_values(&garage.system.cluster_layout()))
		.unwrap_or_default();

	let mut relevant_keys = HashMap::new();
	for (k, _) in bucket
		.state
		.as_option()
		.unwrap()
		.authorized_keys
		.items()
		.iter()
	{
		if let Some(key) = garage
			.key_table
			.get(&EmptyKey, k)
			.await?
			.filter(|k| !k.is_deleted())
		{
			if !key.state.is_deleted() {
				relevant_keys.insert(k.clone(), key);
			}
		}
	}
	for ((k, _), _, _) in bucket
		.state
		.as_option()
		.unwrap()
		.local_aliases
		.items()
		.iter()
	{
		if relevant_keys.contains_key(k) {
			continue;
		}
		if let Some(key) = garage.key_table.get(&EmptyKey, k).await? {
			if !key.state.is_deleted() {
				relevant_keys.insert(k.clone(), key);
			}
		}
	}

	let state = bucket.state.as_option().unwrap();

	let quotas = state.quotas.get();
	let res = GetBucketInfoResponse {
		id: hex::encode(bucket.id),
		created: DateTime::from_timestamp_millis(state.creation_date as i64)
			.expect("invalid timestamp stored in db"),
		global_aliases: state
			.aliases
			.items()
			.iter()
			.filter(|(_, _, a)| *a)
			.map(|(n, _, _)| n.to_string())
			.collect::<Vec<_>>(),
		website_access: state.website_config.get().is_some(),
		website_config: state.website_config.get().clone().map(|wsc| {
			GetBucketInfoWebsiteResponse {
				index_document: wsc.index_document,
				error_document: wsc.error_document,
			}
		}),
		keys: relevant_keys
			.into_values()
			.map(|key| {
				let p = key.state.as_option().unwrap();
				GetBucketInfoKey {
					access_key_id: key.key_id,
					name: p.name.get().to_string(),
					permissions: p
						.authorized_buckets
						.get(&bucket.id)
						.map(|p| ApiBucketKeyPerm {
							read: p.allow_read,
							write: p.allow_write,
							owner: p.allow_owner,
						})
						.unwrap_or_default(),
					bucket_local_aliases: p
						.local_aliases
						.items()
						.iter()
						.filter(|(_, _, b)| *b == Some(bucket.id))
						.map(|(n, _, _)| n.to_string())
						.collect::<Vec<_>>(),
				}
			})
			.collect::<Vec<_>>(),
		objects: *counters.get(OBJECTS).unwrap_or(&0),
		bytes: *counters.get(BYTES).unwrap_or(&0),
		unfinished_uploads: *counters.get(UNFINISHED_UPLOADS).unwrap_or(&0),
		unfinished_multipart_uploads: *mpu_counters.get(mpu_table::UPLOADS).unwrap_or(&0),
		unfinished_multipart_upload_parts: *mpu_counters.get(mpu_table::PARTS).unwrap_or(&0),
		unfinished_multipart_upload_bytes: *mpu_counters.get(mpu_table::BYTES).unwrap_or(&0),
		quotas: ApiBucketQuotas {
			max_size: quotas.max_size,
			max_objects: quotas.max_objects,
		},
	};

	Ok(res)
}

fn parse_bucket_id(id: &str) -> Result<Uuid, Error> {
	let id_hex = hex::decode(id).ok_or_bad_request("Invalid bucket id")?;
	Ok(Uuid::try_from(&id_hex).ok_or_bad_request("Invalid bucket id")?)
}<|MERGE_RESOLUTION|>--- conflicted
+++ resolved
@@ -159,7 +159,7 @@
 		let helper = garage.locked_helper().await;
 
 		if let Some(ga) = &self.global_alias {
-			if !is_valid_bucket_name(ga) {
+			if !is_valid_bucket_name(ga, garage.config.allow_punycode) {
 				return Err(Error::bad_request(format!(
 					"{}: {}",
 					ga, INVALID_BUCKET_NAME_MESSAGE
@@ -174,7 +174,7 @@
 		}
 
 		if let Some(la) = &self.local_alias {
-			if !is_valid_bucket_name(&la.alias) {
+			if !is_valid_bucket_name(&la.alias, garage.config.allow_punycode) {
 				return Err(Error::bad_request(format!(
 					"{}: {}",
 					la.alias, INVALID_BUCKET_NAME_MESSAGE
@@ -234,21 +234,12 @@
 
 		let bucket_id = parse_bucket_id(&self.id)?;
 
-<<<<<<< HEAD
 		let mut bucket = helper.bucket().get_existing_bucket(bucket_id).await?;
 		let state = bucket.state.as_option().unwrap();
 
 		// Check bucket is empty
 		if !helper.bucket().is_bucket_empty(bucket_id).await? {
 			return Err(CommonError::BucketNotEmpty.into());
-=======
-	if let Some(ga) = &req.global_alias {
-		if !is_valid_bucket_name(ga, garage.config.allow_punycode) {
-			return Err(Error::bad_request(format!(
-				"{}: {}",
-				ga, INVALID_BUCKET_NAME_MESSAGE
-			)));
->>>>>>> a8d73682
 		}
 
 		// --- done checking, now commit ---
@@ -260,24 +251,13 @@
 					.await?;
 			}
 		}
-<<<<<<< HEAD
 		// 2. delete all local aliases
 		for ((key_id, alias), _, active) in state.local_aliases.items().iter() {
 			if *active {
 				helper
-					.unset_local_bucket_alias(bucket.id, key_id, alias)
+					.purge_local_bucket_alias(bucket.id, key_id, alias)
 					.await?;
 			}
-=======
-	}
-
-	if let Some(la) = &req.local_alias {
-		if !is_valid_bucket_name(&la.alias, garage.config.allow_punycode) {
-			return Err(Error::bad_request(format!(
-				"{}: {}",
-				la.alias, INVALID_BUCKET_NAME_MESSAGE
-			)));
->>>>>>> a8d73682
 		}
 		// 3. delete all global aliases
 		for (alias, _, active) in state.aliases.items().iter() {
@@ -367,34 +347,9 @@
 			.cleanup_incomplete_uploads(&bucket_id, duration)
 			.await?;
 
-<<<<<<< HEAD
 		Ok(CleanupIncompleteUploadsResponse {
 			uploads_deleted: count as u64,
 		})
-=======
-	// --- done checking, now commit ---
-	// 1. delete authorization from keys that had access
-	for (key_id, perm) in bucket.authorized_keys() {
-		if perm.is_any() {
-			helper
-				.set_bucket_key_permissions(bucket.id, key_id, BucketKeyPerm::NO_PERMISSIONS)
-				.await?;
-		}
-	}
-	// 2. delete all local aliases
-	for ((key_id, alias), _, active) in state.local_aliases.items().iter() {
-		if *active {
-			helper
-				.purge_local_bucket_alias(bucket.id, key_id, alias)
-				.await?;
-		}
-	}
-	// 3. delete all global aliases
-	for (alias, _, active) in state.aliases.items().iter() {
-		if *active {
-			helper.purge_global_bucket_alias(bucket.id, alias).await?;
-		}
->>>>>>> a8d73682
 	}
 }
 
