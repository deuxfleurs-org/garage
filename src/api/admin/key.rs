--- conflicted
+++ resolved
@@ -8,10 +8,9 @@
 use garage_model::garage::Garage;
 use garage_model::key_table::*;
 
-<<<<<<< HEAD
-use crate::admin::api::*;
-use crate::admin::error::*;
-use crate::admin::EndpointHandler;
+use crate::api::*;
+use crate::error::*;
+use crate::EndpointHandler;
 
 #[async_trait]
 impl EndpointHandler for ListKeysRequest {
@@ -27,53 +26,6 @@
 				10000,
 				EnumerationOrder::Forward,
 			)
-=======
-use garage_api_common::helpers::*;
-
-use crate::api_server::ResBody;
-use crate::error::*;
-
-pub async fn handle_list_keys(garage: &Arc<Garage>) -> Result<Response<ResBody>, Error> {
-	let res = garage
-		.key_table
-		.get_range(
-			&EmptyKey,
-			None,
-			Some(KeyFilter::Deleted(DeletedFilter::NotDeleted)),
-			10000,
-			EnumerationOrder::Forward,
-		)
-		.await?
-		.iter()
-		.map(|k| ListKeyResultItem {
-			id: k.key_id.to_string(),
-			name: k.params().unwrap().name.get().clone(),
-		})
-		.collect::<Vec<_>>();
-
-	Ok(json_ok_response(&res)?)
-}
-
-#[derive(Serialize)]
-#[serde(rename_all = "camelCase")]
-struct ListKeyResultItem {
-	id: String,
-	name: String,
-}
-
-pub async fn handle_get_key_info(
-	garage: &Arc<Garage>,
-	id: Option<String>,
-	search: Option<String>,
-	show_secret_key: bool,
-) -> Result<Response<ResBody>, Error> {
-	let key = if let Some(id) = id {
-		garage.key_helper().get_existing_key(&id).await?
-	} else if let Some(search) = search {
-		garage
-			.key_helper()
-			.get_existing_matching_key(&search)
->>>>>>> d601f311
 			.await?
 			.iter()
 			.map(|k| ListKeysResponseItem {
