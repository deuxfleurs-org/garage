--- conflicted
+++ resolved
@@ -545,7 +545,6 @@
 }
 
 #[tokio::test]
-<<<<<<< HEAD
 async fn test_website_redirect_full_bucket() {
 	const BCKT_NAME: &str = "my-redirect-full";
 	let ctx = common::context();
@@ -599,20 +598,11 @@
 	const BCKT_NAME: &str = "my-redirect";
 	let ctx = common::context();
 	let bucket = ctx.create_bucket(BCKT_NAME);
-=======
-async fn test_website_puny() {
-	const BCKT_NAME: &str = "xn--pda.eu";
-	let ctx = common::context();
-	let bucket = ctx.create_bucket(BCKT_NAME);
-
-	let data = ByteStream::from_static(BODY);
->>>>>>> a8d73682
 
 	ctx.client
 		.put_object()
 		.bucket(&bucket)
 		.key("index.html")
-<<<<<<< HEAD
 		.body(ByteStream::from_static(b"index"))
 		.send()
 		.await
@@ -777,25 +767,10 @@
 				ctx.garage.web_port, path
 			))
 			.header("Host", format!("{}.web.garage", BCKT_NAME))
-=======
-		.body(data)
-		.send()
-		.await
-		.unwrap();
-
-	let client = Client::builder(TokioExecutor::new()).build_http();
-
-	let req = |suffix| {
-		Request::builder()
-			.method("GET")
-			.uri(format!("http://127.0.0.1:{}/", ctx.garage.web_port))
-			.header("Host", format!("{}{}", BCKT_NAME, suffix))
->>>>>>> a8d73682
 			.body(Body::new(Bytes::new()))
 			.unwrap()
 	};
 
-<<<<<<< HEAD
 	test_redirect_helper("unconditional", true, &req).await;
 	test_redirect_helper("conditional", true, &req).await;
 	for prefix in ["unconditional", "conditional"] {
@@ -1008,7 +983,36 @@
 		.send()
 		.await
 		.unwrap_err();
-=======
+}
+
+#[tokio::test]
+async fn test_website_puny() {
+	const BCKT_NAME: &str = "xn--pda.eu";
+	let ctx = common::context();
+	let bucket = ctx.create_bucket(BCKT_NAME);
+
+	let data = ByteStream::from_static(BODY);
+
+	ctx.client
+		.put_object()
+		.bucket(&bucket)
+		.key("index.html")
+		.body(data)
+		.send()
+		.await
+		.unwrap();
+
+	let client = Client::builder(TokioExecutor::new()).build_http();
+
+	let req = |suffix| {
+		Request::builder()
+			.method("GET")
+			.uri(format!("http://127.0.0.1:{}/", ctx.garage.web_port))
+			.header("Host", format!("{}{}", BCKT_NAME, suffix))
+			.body(Body::new(Bytes::new()))
+			.unwrap()
+	};
+
 	ctx.garage
 		.command()
 		.args(["bucket", "website", "--allow", BCKT_NAME])
@@ -1052,5 +1056,4 @@
 			format!("Domain '{bname}' is managed by Garage").as_bytes()
 		);
 	}
->>>>>>> a8d73682
 }