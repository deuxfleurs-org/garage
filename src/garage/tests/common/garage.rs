use std::mem::MaybeUninit;
use std::path::{Path, PathBuf};
use std::process;
use std::sync::Once;

use super::ext::*;

// https://xkcd.com/221/
pub const DEFAULT_PORT: u16 = 49995;

static GARAGE_TEST_SECRET: &str =
	"c3ea8cb80333d04e208d136698b1a01ae370d463f0d435ab2177510b3478bf44";

#[derive(Debug, Default, Clone)]
pub struct Key {
	pub name: Option<String>,
	pub id: String,
	pub secret: String,
}

pub struct Instance {
	process: process::Child,
	pub path: PathBuf,
	pub default_key: Key,
	pub s3_port: u16,
	pub k2v_port: u16,
	pub web_port: u16,
	pub admin_port: u16,
}

impl Instance {
	fn new() -> Instance {
		use std::{env, fs};

		let port = env::var("GARAGE_TEST_INTEGRATION_PORT")
			.map(|value| value.parse().expect("Invalid port provided"))
			.ok()
			.unwrap_or(DEFAULT_PORT);

		let path = env::var("GARAGE_TEST_INTEGRATION_PATH")
			.map(PathBuf::from)
			.ok()
			.unwrap_or_else(|| env::temp_dir().join(format!("garage-integ-test-{}", port)));

		// Clean test runtime directory
		if path.exists() {
			fs::remove_dir_all(&path).expect("Could not clean test runtime directory");
		}
		fs::create_dir(&path).expect("Could not create test runtime directory");

		let config = format!(
			r#"
metadata_dir = "{path}/meta"
data_dir = "{path}/data"

replication_mode = "1"

rpc_bind_addr = "127.0.0.1:{rpc_port}"
rpc_public_addr = "127.0.0.1:{rpc_port}"
rpc_secret = "{secret}"

[s3_api]
s3_region = "{region}"
api_bind_addr = "127.0.0.1:{s3_port}"
root_domain = ".s3.garage"

[k2v_api]
api_bind_addr = "127.0.0.1:{k2v_port}"

[s3_web]
bind_addr = "127.0.0.1:{web_port}"
root_domain = ".web.garage"
index = "index.html"

[admin]
api_bind_addr = "127.0.0.1:{admin_port}"
"#,
			path = path.display(),
			secret = GARAGE_TEST_SECRET,
			region = super::REGION,
			s3_port = port,
			k2v_port = port + 1,
			rpc_port = port + 2,
			web_port = port + 3,
			admin_port = port + 4,
		);
		fs::write(path.join("config.toml"), config).expect("Could not write garage config file");

		let stdout =
			fs::File::create(path.join("stdout.log")).expect("Could not create stdout logfile");
		let stderr =
			fs::File::create(path.join("stderr.log")).expect("Could not create stderr logfile");

		let child = command(&path.join("config.toml"))
			.arg("server")
			.stdout(stdout)
			.stderr(stderr)
			.env("RUST_LOG", "garage=info,garage_api=trace")
			.spawn()
			.expect("Could not start garage");

		Instance {
			process: child,
			path,
			default_key: Key::default(),
			s3_port: port,
			k2v_port: port + 1,
			web_port: port + 3,
			admin_port: port + 4,
		}
	}

	fn setup(&mut self) {
		self.wait_for_boot();
		self.setup_layout();
		self.default_key = self.key(Some("garage_test"));
	}

	fn wait_for_boot(&mut self) {
		use std::{thread, time::Duration};

		// 60 * 2 seconds = 120 seconds = 2min
		for _ in 0..60 {
			let termination = self
				.command()
				.args(["status"])
				.quiet()
				.status()
				.expect("Unable to run command");
			if termination.success() {
				break;
			}
			thread::sleep(Duration::from_secs(2));
		}
	}

	fn setup_layout(&self) {
		let node_id = self.node_id();
		let node_short_id = &node_id[..64];

		self.command()
			.args(["layout", "assign"])
			.arg(node_short_id)
			.args(["-c", "1G", "-z", "unzonned"])
			.quiet()
			.expect_success_status("Could not assign garage node layout");
		self.command()
			.args(["layout", "apply"])
			.args(["--version", "1"])
			.quiet()
			.expect_success_status("Could not apply garage node layout");
	}

	fn terminate(&mut self) {
		// TODO: Terminate "gracefully" the process with SIGTERM instead of directly SIGKILL it.
		self.process
			.kill()
			.expect("Could not terminate garage process");
	}

	pub fn command(&self) -> process::Command {
		command(&self.path.join("config.toml"))
	}

	pub fn node_id(&self) -> String {
		let output = self
			.command()
			.args(["node", "id"])
			.expect_success_output("Could not get node ID");
		String::from_utf8(output.stdout).unwrap()
	}

	pub fn s3_uri(&self) -> http::Uri {
		format!("http://127.0.0.1:{s3_port}", s3_port = self.s3_port)
			.parse()
			.expect("Could not build garage endpoint URI")
	}

	pub fn k2v_uri(&self) -> http::Uri {
		format!("http://127.0.0.1:{k2v_port}", k2v_port = self.k2v_port)
			.parse()
			.expect("Could not build garage endpoint URI")
	}

	pub fn key(&self, maybe_name: Option<&str>) -> Key {
		let mut key = Key::default();

<<<<<<< HEAD
		let output = self
			.command()
			.args(["key", "create", name])
			.expect_success_output("Could not create key");
=======
		let mut cmd = self.command();
		let base = cmd.args(["key", "new"]);
		let with_name = match maybe_name {
			Some(name) => base.args(["--name", name]),
			None => base,
		};

		let output = with_name.expect_success_output("Could not create key");
>>>>>>> a16eb7e4
		let stdout = String::from_utf8(output.stdout).unwrap();

		for line in stdout.lines() {
			if let Some(key_id) = line.strip_prefix("Key ID: ") {
				key.id = key_id.to_owned();
				continue;
			}
			if let Some(key_secret) = line.strip_prefix("Secret key: ") {
				key.secret = key_secret.to_owned();
				continue;
			}
		}
		assert!(!key.id.is_empty(), "Invalid key: Key ID is empty");
		assert!(!key.secret.is_empty(), "Invalid key: Key secret is empty");

		Key {
			name: maybe_name.map(String::from),
			..key
		}
	}
}

static mut INSTANCE: MaybeUninit<Instance> = MaybeUninit::uninit();
static INSTANCE_INIT: Once = Once::new();

#[static_init::destructor]
extern "C" fn terminate_instance() {
	if INSTANCE_INIT.is_completed() {
		// This block is sound as it depends on `INSTANCE_INIT` being completed, meaning `INSTANCE`
		// is actually initialized.
		unsafe {
			INSTANCE.assume_init_mut().terminate();
		}
	}
}

pub fn instance() -> &'static Instance {
	INSTANCE_INIT.call_once(|| unsafe {
		let mut instance = Instance::new();
		instance.setup();

		INSTANCE.write(instance);
	});

	// This block is sound as it depends on `INSTANCE_INIT` being completed by calling `call_once` (blocking),
	// meaning `INSTANCE` is actually initialized.
	unsafe { INSTANCE.assume_init_ref() }
}

pub fn command(config_path: &Path) -> process::Command {
	use std::env;

	let mut command = process::Command::new(
		env::var("GARAGE_TEST_INTEGRATION_EXE")
			.unwrap_or_else(|_| env!("CARGO_BIN_EXE_garage").to_owned()),
	);

	command.arg("-c").arg(config_path);

	command
}<|MERGE_RESOLUTION|>--- conflicted
+++ resolved
@@ -185,21 +185,14 @@
 	pub fn key(&self, maybe_name: Option<&str>) -> Key {
 		let mut key = Key::default();
 
-<<<<<<< HEAD
-		let output = self
-			.command()
-			.args(["key", "create", name])
-			.expect_success_output("Could not create key");
-=======
 		let mut cmd = self.command();
-		let base = cmd.args(["key", "new"]);
+		let base = cmd.args(["key", "create"]);
 		let with_name = match maybe_name {
-			Some(name) => base.args(["--name", name]),
+			Some(name) => base.args([name]),
 			None => base,
 		};
 
 		let output = with_name.expect_success_output("Could not create key");
->>>>>>> a16eb7e4
 		let stdout = String::from_utf8(output.stdout).unwrap();
 
 		for line in stdout.lines() {
