--- conflicted
+++ resolved
@@ -25,12 +25,8 @@
 hex = "0.4"
 tracing = "0.1.30"
 rand = "0.8"
-<<<<<<< HEAD
 sha2 = "0.10"
-=======
-sha2 = "0.9"
 git-version = "0.3.4"
->>>>>>> 532eca7f
 
 chrono = "0.4"
 rmp-serde = "0.15"
