use core::ops::Bound;

use std::marker::PhantomPinned;
use std::path::PathBuf;
use std::pin::Pin;
use std::ptr::NonNull;
use std::sync::{Arc, Mutex, RwLock};

use r2d2::Pool;
use r2d2_sqlite::SqliteConnectionManager;
use rusqlite::{params, Rows, Statement, Transaction};

use crate::{
	Db, Error, IDb, ITx, ITxFn, OnCommit, Result, TxError, TxFnResult, TxOpError, TxOpResult,
	TxResult, TxValueIter, Value, ValueIter,
};

pub use rusqlite;

type Connection = r2d2::PooledConnection<SqliteConnectionManager>;

// --- err

impl From<rusqlite::Error> for Error {
	fn from(e: rusqlite::Error) -> Error {
		Error(format!("Sqlite: {}", e).into())
	}
}

impl From<r2d2::Error> for Error {
	fn from(e: r2d2::Error) -> Error {
		Error(format!("Sqlite: {}", e).into())
	}
}

impl From<rusqlite::Error> for TxOpError {
	fn from(e: rusqlite::Error) -> TxOpError {
		TxOpError(e.into())
	}
}

// -- db

pub struct SqliteDb {
	db: Pool<SqliteConnectionManager>,
	trees: RwLock<Vec<Arc<str>>>,
	// All operations that might write on the DB must take this lock first.
	// This emulates LMDB's approach where a single writer can be
	// active at once.
	write_lock: Mutex<()>,
}

impl SqliteDb {
	pub fn new(manager: SqliteConnectionManager, sync_mode: bool) -> Result<Db> {
		let manager = manager.with_init(move |db| {
			db.pragma_update(None, "journal_mode", "WAL")?;
			if sync_mode {
				db.pragma_update(None, "synchronous", "NORMAL")?;
			} else {
				db.pragma_update(None, "synchronous", "OFF")?;
			}
			Ok(())
		});
		let s = Self {
			db: Pool::builder().build(manager)?,
			trees: RwLock::new(vec![]),
			write_lock: Mutex::new(()),
		};
		Ok(Db(Arc::new(s)))
	}
}

impl SqliteDb {
	fn get_tree(&self, i: usize) -> Result<Arc<str>> {
		self.trees
			.read()
			.unwrap()
			.get(i)
			.cloned()
			.ok_or_else(|| Error("invalid tree id".into()))
	}

	fn internal_get(&self, db: &Connection, tree: &str, key: &[u8]) -> Result<Option<Value>> {
		let mut stmt = db.prepare(&format!("SELECT v FROM {} WHERE k = ?1", tree))?;
		let mut res_iter = stmt.query([key])?;
		match res_iter.next()? {
			None => Ok(None),
			Some(v) => Ok(Some(v.get::<_, Vec<u8>>(0)?)),
		}
	}
}

impl IDb for SqliteDb {
	fn engine(&self) -> String {
		format!("sqlite3 v{} (using rusqlite crate)", rusqlite::version())
	}

	fn open_tree(&self, name: &str) -> Result<usize> {
		let name = format!("tree_{}", name.replace(':', "_COLON_"));
		let mut trees = self.trees.write().unwrap();

		if let Some(i) = trees.iter().position(|x| x.as_ref() == &name) {
			Ok(i)
		} else {
			let db = self.db.get()?;
			trace!("create table {}", name);
			db.execute(
				&format!(
					"CREATE TABLE IF NOT EXISTS {} (
						k BLOB PRIMARY KEY,
						v BLOB
					)",
					name
				),
				[],
			)?;
			trace!("table created: {}, unlocking", name);

			let i = trees.len();
			trees.push(name.to_string().into_boxed_str().into());
			Ok(i)
		}
	}

	fn list_trees(&self) -> Result<Vec<String>> {
		let mut trees = vec![];

		let db = self.db.get()?;
		let mut stmt = db.prepare(
			"SELECT name FROM sqlite_schema WHERE type = 'table' AND name LIKE 'tree_%'",
		)?;
		let mut rows = stmt.query([])?;
		while let Some(row) = rows.next()? {
			let name = row.get::<_, String>(0)?;
			let name = name.replace("_COLON_", ":");
			let name = name.strip_prefix("tree_").unwrap().to_string();
			trees.push(name);
		}
		Ok(trees)
	}

	fn snapshot(&self, to: &PathBuf) -> Result<()> {
		fn progress(p: rusqlite::backup::Progress) {
			let percent = (p.pagecount - p.remaining) * 100 / p.pagecount;
			info!("Sqlite snapshot progres: {}%", percent);
		}
		self.db
			.get()?
			.backup(rusqlite::DatabaseName::Main, to, Some(progress))?;
		Ok(())
	}

	// ----

	fn get(&self, tree: usize, key: &[u8]) -> Result<Option<Value>> {
		let tree = self.get_tree(tree)?;
		self.internal_get(&self.db.get()?, &tree, key)
	}

	fn len(&self, tree: usize) -> Result<usize> {
		let tree = self.get_tree(tree)?;
		let db = self.db.get()?;

		let mut stmt = db.prepare(&format!("SELECT COUNT(*) FROM {}", tree))?;
		let mut res_iter = stmt.query([])?;
		match res_iter.next()? {
			None => Ok(0),
			Some(v) => Ok(v.get::<_, usize>(0)?),
		}
	}

	fn insert(&self, tree: usize, key: &[u8], value: &[u8]) -> Result<Option<Value>> {
		let tree = self.get_tree(tree)?;
		let db = self.db.get()?;
		let lock = self.write_lock.lock();

		let old_val = self.internal_get(&db, &tree, key)?;

		let sql = match &old_val {
			Some(_) => format!("UPDATE {} SET v = ?2 WHERE k = ?1", tree),
			None => format!("INSERT INTO {} (k, v) VALUES (?1, ?2)", tree),
		};
		let n = db.execute(&sql, params![key, value])?;
		assert_eq!(n, 1);

		drop(lock);
		Ok(old_val)
	}

	fn remove(&self, tree: usize, key: &[u8]) -> Result<Option<Value>> {
		let tree = self.get_tree(tree)?;
		let db = self.db.get()?;
		let lock = self.write_lock.lock();

		let old_val = self.internal_get(&db, &tree, key)?;

		if old_val.is_some() {
			let n = db.execute(&format!("DELETE FROM {} WHERE k = ?1", tree), params![key])?;
			assert_eq!(n, 1);
		}

		drop(lock);
		Ok(old_val)
	}

	fn clear(&self, tree: usize) -> Result<()> {
		let tree = self.get_tree(tree)?;
		let db = self.db.get()?;
		let lock = self.write_lock.lock();

		db.execute(&format!("DELETE FROM {}", tree), [])?;

		drop(lock);
		Ok(())
	}

	fn iter(&self, tree: usize) -> Result<ValueIter<'_>> {
		let tree = self.get_tree(tree)?;
		let sql = format!("SELECT k, v FROM {} ORDER BY k ASC", tree);
		DbValueIterator::make(self.db.get()?, &sql, [])
	}

	fn iter_rev(&self, tree: usize) -> Result<ValueIter<'_>> {
		let tree = self.get_tree(tree)?;
		let sql = format!("SELECT k, v FROM {} ORDER BY k DESC", tree);
		DbValueIterator::make(self.db.get()?, &sql, [])
	}

	fn range<'r>(
		&self,
		tree: usize,
		low: Bound<&'r [u8]>,
		high: Bound<&'r [u8]>,
	) -> Result<ValueIter<'_>> {
		let tree = self.get_tree(tree)?;

		let (bounds_sql, params) = bounds_sql(low, high);
		let sql = format!("SELECT k, v FROM {} {} ORDER BY k ASC", tree, bounds_sql);

		let params = params
			.iter()
			.map(|x| x as &dyn rusqlite::ToSql)
			.collect::<Vec<_>>();

		DbValueIterator::make::<&[&dyn rusqlite::ToSql]>(self.db.get()?, &sql, params.as_ref())
	}
	fn range_rev<'r>(
		&self,
		tree: usize,
		low: Bound<&'r [u8]>,
		high: Bound<&'r [u8]>,
	) -> Result<ValueIter<'_>> {
		let tree = self.get_tree(tree)?;

		let (bounds_sql, params) = bounds_sql(low, high);
		let sql = format!("SELECT k, v FROM {} {} ORDER BY k DESC", tree, bounds_sql);

		let params = params
			.iter()
			.map(|x| x as &dyn rusqlite::ToSql)
			.collect::<Vec<_>>();

		DbValueIterator::make::<&[&dyn rusqlite::ToSql]>(self.db.get()?, &sql, params.as_ref())
	}

	// ----

	fn transaction(&self, f: &dyn ITxFn) -> TxResult<OnCommit, ()> {
		let mut db = self.db.get().map_err(Error::from).map_err(TxError::Db)?;
		let trees = self.trees.read().unwrap();
		let lock = self.write_lock.lock();

		trace!("trying transaction");
		let mut tx = SqliteTx {
			tx: db.transaction().map_err(Error::from).map_err(TxError::Db)?,
			trees: &trees,
		};
		let res = match f.try_on(&mut tx) {
			TxFnResult::Ok(on_commit) => {
				tx.tx.commit().map_err(Error::from).map_err(TxError::Db)?;
				Ok(on_commit)
			}
			TxFnResult::Abort => {
				tx.tx.rollback().map_err(Error::from).map_err(TxError::Db)?;
				Err(TxError::Abort(()))
			}
			TxFnResult::DbErr => {
				tx.tx.rollback().map_err(Error::from).map_err(TxError::Db)?;
				Err(TxError::Db(Error(
					"(this message will be discarded)".into(),
				)))
			}
		};

		trace!("transaction done");
		drop(lock);
		return res;
	}
}

// ----

struct SqliteTx<'a> {
	tx: Transaction<'a>,
	trees: &'a [Arc<str>],
}

impl<'a> SqliteTx<'a> {
	fn get_tree(&self, i: usize) -> TxOpResult<&'_ str> {
		self.trees.get(i).map(Arc::as_ref).ok_or_else(|| {
			TxOpError(Error(
				"invalid tree id (it might have been openned after the transaction started)".into(),
			))
		})
	}

	fn internal_get(&self, tree: &str, key: &[u8]) -> TxOpResult<Option<Value>> {
		let mut stmt = self
			.tx
			.prepare(&format!("SELECT v FROM {} WHERE k = ?1", tree))?;
		let mut res_iter = stmt.query([key])?;
		match res_iter.next()? {
			None => Ok(None),
			Some(v) => Ok(Some(v.get::<_, Vec<u8>>(0)?)),
		}
	}
}

impl<'a> ITx for SqliteTx<'a> {
	fn get(&self, tree: usize, key: &[u8]) -> TxOpResult<Option<Value>> {
		let tree = self.get_tree(tree)?;
		self.internal_get(tree, key)
	}
	fn len(&self, tree: usize) -> TxOpResult<usize> {
		let tree = self.get_tree(tree)?;
		let mut stmt = self.tx.prepare(&format!("SELECT COUNT(*) FROM {}", tree))?;
		let mut res_iter = stmt.query([])?;
		match res_iter.next()? {
			None => Ok(0),
			Some(v) => Ok(v.get::<_, usize>(0)?),
		}
	}

	fn insert(&mut self, tree: usize, key: &[u8], value: &[u8]) -> TxOpResult<Option<Value>> {
		let tree = self.get_tree(tree)?;
		let old_val = self.internal_get(tree, key)?;

		let sql = match &old_val {
			Some(_) => format!("UPDATE {} SET v = ?2 WHERE k = ?1", tree),
			None => format!("INSERT INTO {} (k, v) VALUES (?1, ?2)", tree),
		};
		let n = self.tx.execute(&sql, params![key, value])?;
		assert_eq!(n, 1);

		Ok(old_val)
	}
	fn remove(&mut self, tree: usize, key: &[u8]) -> TxOpResult<Option<Value>> {
		let tree = self.get_tree(tree)?;
		let old_val = self.internal_get(tree, key)?;

		if old_val.is_some() {
			let n = self
				.tx
				.execute(&format!("DELETE FROM {} WHERE k = ?1", tree), params![key])?;
			assert_eq!(n, 1);
		}

		Ok(old_val)
	}
	fn clear(&mut self, tree: usize) -> TxOpResult<()> {
		let tree = self.get_tree(tree)?;
		self.tx.execute(&format!("DELETE FROM {}", tree), [])?;
		Ok(())
	}

	fn iter(&self, tree: usize) -> TxOpResult<TxValueIter<'_>> {
		let tree = self.get_tree(tree)?;
		let sql = format!("SELECT k, v FROM {} ORDER BY k ASC", tree);
		TxValueIterator::make(self, &sql, [])
	}
	fn iter_rev(&self, tree: usize) -> TxOpResult<TxValueIter<'_>> {
		let tree = self.get_tree(tree)?;
		let sql = format!("SELECT k, v FROM {} ORDER BY k DESC", tree);
		TxValueIterator::make(self, &sql, [])
	}

	fn range<'r>(
		&self,
		tree: usize,
		low: Bound<&'r [u8]>,
		high: Bound<&'r [u8]>,
	) -> TxOpResult<TxValueIter<'_>> {
		let tree = self.get_tree(tree)?;

		let (bounds_sql, params) = bounds_sql(low, high);
		let sql = format!("SELECT k, v FROM {} {} ORDER BY k ASC", tree, bounds_sql);

		let params = params
			.iter()
			.map(|x| x as &dyn rusqlite::ToSql)
			.collect::<Vec<_>>();

		TxValueIterator::make::<&[&dyn rusqlite::ToSql]>(self, &sql, params.as_ref())
	}
	fn range_rev<'r>(
		&self,
		tree: usize,
		low: Bound<&'r [u8]>,
		high: Bound<&'r [u8]>,
	) -> TxOpResult<TxValueIter<'_>> {
		let tree = self.get_tree(tree)?;

		let (bounds_sql, params) = bounds_sql(low, high);
		let sql = format!("SELECT k, v FROM {} {} ORDER BY k DESC", tree, bounds_sql);

		let params = params
			.iter()
			.map(|x| x as &dyn rusqlite::ToSql)
			.collect::<Vec<_>>();

		TxValueIterator::make::<&[&dyn rusqlite::ToSql]>(self, &sql, params.as_ref())
	}
}

// ---- iterators outside transactions ----
// complicated, they must hold the Statement and Row objects
// therefore quite some unsafe code (it is a self-referential struct)

struct DbValueIterator<'a> {
	db: Connection,
	stmt: Option<Statement<'a>>,
	iter: Option<Rows<'a>>,
	_pin: PhantomPinned,
}

impl<'a> DbValueIterator<'a> {
	fn make<P: rusqlite::Params>(db: Connection, sql: &str, args: P) -> Result<ValueIter<'a>> {
		let res = DbValueIterator {
			db,
			stmt: None,
			iter: None,
			_pin: PhantomPinned,
		};
		let mut boxed = Box::pin(res);
		trace!("make iterator with sql: {}", sql);

<<<<<<< HEAD
		// This unsafe allows us to bypass lifetime checks
		let db = unsafe { NonNull::from(&boxed.db).as_ref() };
		let stmt = db.db.prepare(sql)?;
=======
		unsafe {
			let db = NonNull::from(&boxed.db);
			let stmt = db.as_ref().prepare(sql)?;
>>>>>>> 1a0bffae

		let mut_ref = Pin::as_mut(&mut boxed);
		// This unsafe allows us to write in a field of the pinned struct
		unsafe {
			Pin::get_unchecked_mut(mut_ref).stmt = Some(stmt);
		}

		// This unsafe allows us to bypass lifetime checks
		let stmt = unsafe { NonNull::from(&boxed.stmt).as_mut() };
		let iter = stmt.as_mut().unwrap().query(args)?;

		let mut_ref = Pin::as_mut(&mut boxed);
		// This unsafe allows us to write in a field of the pinned struct
		unsafe {
			Pin::get_unchecked_mut(mut_ref).iter = Some(iter);
		}

		Ok(Box::new(DbValueIteratorPin(boxed)))
	}
}

impl<'a> Drop for DbValueIterator<'a> {
	fn drop(&mut self) {
		trace!("drop iter");
		drop(self.iter.take());
		drop(self.stmt.take());
	}
}

struct DbValueIteratorPin<'a>(Pin<Box<DbValueIterator<'a>>>);

impl<'a> Iterator for DbValueIteratorPin<'a> {
	type Item = Result<(Value, Value)>;

	fn next(&mut self) -> Option<Self::Item> {
		let mut_ref = Pin::as_mut(&mut self.0);
		// This unsafe allows us to mutably access the iterator field
		let next = unsafe { Pin::get_unchecked_mut(mut_ref).iter.as_mut()?.next() };
		iter_next_row(next)
	}
}

// ---- iterators within transactions ----
// it's the same except we don't hold a mutex guard,
// only a Statement and a Rows object

struct TxValueIterator<'a> {
	stmt: Statement<'a>,
	iter: Option<Rows<'a>>,
	_pin: PhantomPinned,
}

impl<'a> TxValueIterator<'a> {
	fn make<P: rusqlite::Params>(
		tx: &'a SqliteTx<'a>,
		sql: &str,
		args: P,
	) -> TxOpResult<TxValueIter<'a>> {
		let stmt = tx.tx.prepare(sql)?;
		let res = TxValueIterator {
			stmt,
			iter: None,
			_pin: PhantomPinned,
		};
		let mut boxed = Box::pin(res);
		trace!("make iterator with sql: {}", sql);

		// This unsafe allows us to bypass lifetime checks
		let stmt = unsafe { NonNull::from(&boxed.stmt).as_mut() };
		let iter = stmt.query(args)?;

		let mut_ref = Pin::as_mut(&mut boxed);
		// This unsafe allows us to write in a field of the pinned struct
		unsafe {
			Pin::get_unchecked_mut(mut_ref).iter = Some(iter);
		}

		Ok(Box::new(TxValueIteratorPin(boxed)))
	}
}

impl<'a> Drop for TxValueIterator<'a> {
	fn drop(&mut self) {
		trace!("drop iter");
		drop(self.iter.take());
	}
}

struct TxValueIteratorPin<'a>(Pin<Box<TxValueIterator<'a>>>);

impl<'a> Iterator for TxValueIteratorPin<'a> {
	type Item = TxOpResult<(Value, Value)>;

	fn next(&mut self) -> Option<Self::Item> {
		let mut_ref = Pin::as_mut(&mut self.0);
		// This unsafe allows us to mutably access the iterator field
		let next = unsafe { Pin::get_unchecked_mut(mut_ref).iter.as_mut()?.next() };
		iter_next_row(next)
	}
}

// ---- utility ----

fn bounds_sql<'r>(low: Bound<&'r [u8]>, high: Bound<&'r [u8]>) -> (String, Vec<Vec<u8>>) {
	let mut sql = String::new();
	let mut params: Vec<Vec<u8>> = vec![];

	match low {
		Bound::Included(b) => {
			sql.push_str(" WHERE k >= ?1");
			params.push(b.to_vec());
		}
		Bound::Excluded(b) => {
			sql.push_str(" WHERE k > ?1");
			params.push(b.to_vec());
		}
		Bound::Unbounded => (),
	};

	match high {
		Bound::Included(b) => {
			if !params.is_empty() {
				sql.push_str(" AND k <= ?2");
			} else {
				sql.push_str(" WHERE k <= ?1");
			}
			params.push(b.to_vec());
		}
		Bound::Excluded(b) => {
			if !params.is_empty() {
				sql.push_str(" AND k < ?2");
			} else {
				sql.push_str(" WHERE k < ?1");
			}
			params.push(b.to_vec());
		}
		Bound::Unbounded => (),
	}

	(sql, params)
}

fn iter_next_row<E>(
	next_row: rusqlite::Result<Option<&rusqlite::Row>>,
) -> Option<std::result::Result<(Value, Value), E>>
where
	E: From<rusqlite::Error>,
{
	let row = match next_row {
		Err(e) => return Some(Err(e.into())),
		Ok(None) => return None,
		Ok(Some(r)) => r,
	};
	let k = match row.get::<_, Vec<u8>>(0) {
		Err(e) => return Some(Err(e.into())),
		Ok(x) => x,
	};
	let v = match row.get::<_, Vec<u8>>(1) {
		Err(e) => return Some(Err(e.into())),
		Ok(y) => y,
	};
	Some(Ok((k, v)))
}<|MERGE_RESOLUTION|>--- conflicted
+++ resolved
@@ -444,15 +444,9 @@
 		let mut boxed = Box::pin(res);
 		trace!("make iterator with sql: {}", sql);
 
-<<<<<<< HEAD
 		// This unsafe allows us to bypass lifetime checks
 		let db = unsafe { NonNull::from(&boxed.db).as_ref() };
-		let stmt = db.db.prepare(sql)?;
-=======
-		unsafe {
-			let db = NonNull::from(&boxed.db);
-			let stmt = db.as_ref().prepare(sql)?;
->>>>>>> 1a0bffae
+		let stmt = db.prepare(sql)?;
 
 		let mut_ref = Pin::as_mut(&mut boxed);
 		// This unsafe allows us to write in a field of the pinned struct
