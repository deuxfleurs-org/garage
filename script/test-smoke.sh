--- conflicted
+++ resolved
@@ -18,15 +18,9 @@
 garage key list
 garage bucket list
 
-<<<<<<< HEAD
-s3grg cp /tmp/garage.rnd s3://eprouvette/
-s3grg ls s3://eprouvette
-s3grg cp s3://eprouvette/garage.rnd /tmp/garage.dl
-=======
 dd if=/dev/urandom of=/tmp/garage.1.rnd bs=1k count=2 # < INLINE_THRESHOLD = 3072 bytes
 dd if=/dev/urandom of=/tmp/garage.2.rnd bs=1M count=5
 dd if=/dev/urandom of=/tmp/garage.3.rnd bs=1M count=10
->>>>>>> 022b386a
 
 for idx in $(seq 1 3); do
   # AWS sends	
