# garage

![Version: 0.7.0](https://img.shields.io/badge/Version-0.7.0-informational?style=flat-square) ![Type: application](https://img.shields.io/badge/Type-application-informational?style=flat-square) ![AppVersion: v1.1.0](https://img.shields.io/badge/AppVersion-v1.1.0-informational?style=flat-square)

S3-compatible object store for small self-hosted geo-distributed deployments

**Homepage:** <https://garagehq.deuxfleurs.fr/>

## Source Code

* <https://git.deuxfleurs.fr/Deuxfleurs/garage.git>

## Values

| Key | Type | Default | Description |
|-----|------|---------|-------------|
| affinity | object | `{}` |  |
| deployment.kind | string | `"StatefulSet"` | Switchable to DaemonSet |
| deployment.podManagementPolicy | string | `"OrderedReady"` | If using statefulset, allow Parallel or OrderedReady (default) |
| deployment.replicaCount | int | `3` | Number of StatefulSet replicas/garage nodes to start |
| environment | object | `{}` |  |
| extraVolumeMounts | object | `{}` |  |
| extraVolumes | object | `{}` |  |
| fullnameOverride | string | `""` |  |
| garage.blockSize | string | `"1048576"` | Defaults is 1MB An increase can result in better performance in certain scenarios https://garagehq.deuxfleurs.fr/documentation/reference-manual/configuration/#block_size |
| garage.bootstrapPeers | list | `[]` | This is not required if you use the integrated kubernetes discovery |
| garage.compressionLevel | string | `"1"` | zstd compression level of stored blocks https://garagehq.deuxfleurs.fr/documentation/reference-manual/configuration/#compression_level |
| garage.dbEngine | string | `"lmdb"` | Can be changed for better performance on certain systems https://garagehq.deuxfleurs.fr/documentation/reference-manual/configuration/#db_engine |
| garage.existingConfigMap | string | `""` | if not empty string, allow using an existing ConfigMap for the garage.toml, if set, ignores garage.toml |
| garage.garageTomlString | string | `""` | String Template for the garage configuration if set, ignores above values. Values can be templated, see https://garagehq.deuxfleurs.fr/documentation/reference-manual/configuration/ |
| garage.kubernetesSkipCrd | bool | `false` | Set to true if you want to use k8s discovery but install the CRDs manually outside of the helm chart, for example if you operate at namespace level without cluster ressources |
<<<<<<< HEAD
| garage.replicationFactor | string | `"3"` | Default to 3 replicas, see the replication_factor section at https://garagehq.deuxfleurs.fr/documentation/reference-manual/configuration/#replication_factor |
| garage.consistencyMode | string | `"consistent"` | Default to read-after-write consistency, see the consistency_mode section at https://garagehq.deuxfleurs.fr/documentation/reference-manual/configuration/#consistency_mode |
=======
| garage.metadataAutoSnapshotInterval | string | `""` | If this value is set, Garage will automatically take a snapshot of the metadata DB file at a regular interval and save it in the metadata directory. https://garagehq.deuxfleurs.fr/documentation/reference-manual/configuration/#metadata_auto_snapshot_interval |
| garage.replicationMode | string | `"3"` | Default to 3 replicas, see the replication_mode section at https://garagehq.deuxfleurs.fr/documentation/reference-manual/configuration/#replication-mode |
>>>>>>> a8d73682
| garage.rpcBindAddr | string | `"[::]:3901"` |  |
| garage.rpcSecret | string | `""` | If not given, a random secret will be generated and stored in a Secret object |
| garage.s3.api.region | string | `"garage"` |  |
| garage.s3.api.rootDomain | string | `".s3.garage.tld"` |  |
| garage.s3.web.index | string | `"index.html"` |  |
| garage.s3.web.rootDomain | string | `".web.garage.tld"` |  |
| image.pullPolicy | string | `"IfNotPresent"` |  |
| image.repository | string | `"dxflrs/amd64_garage"` | default to amd64 docker image |
| image.tag | string | `""` | set the image tag, please prefer using the chart version and not this to avoid compatibility issues |
| imagePullSecrets | list | `[]` | set if you need credentials to pull your custom image |
| ingress.s3.api.annotations | object | `{}` | Rely _either_ on the className or the annotation below but not both! If you want to use the className, set className: "nginx" and replace "nginx" by an Ingress controller name, examples [here](https://kubernetes.io/docs/concepts/services-networking/ingress-controllers). |
| ingress.s3.api.enabled | bool | `false` |  |
| ingress.s3.api.hosts[0] | object | `{"host":"s3.garage.tld","paths":[{"path":"/","pathType":"Prefix"}]}` | garage S3 API endpoint, to be used with awscli for example |
| ingress.s3.api.hosts[1] | object | `{"host":"*.s3.garage.tld","paths":[{"path":"/","pathType":"Prefix"}]}` | garage S3 API endpoint, DNS style bucket access |
| ingress.s3.api.labels | object | `{}` |  |
| ingress.s3.api.tls | list | `[]` |  |
| ingress.s3.web.annotations | object | `{}` | Rely _either_ on the className or the annotation below but not both! If you want to use the className, set className: "nginx" and replace "nginx" by an Ingress controller name, examples [here](https://kubernetes.io/docs/concepts/services-networking/ingress-controllers). |
| ingress.s3.web.enabled | bool | `false` |  |
| ingress.s3.web.hosts[0] | object | `{"host":"*.web.garage.tld","paths":[{"path":"/","pathType":"Prefix"}]}` | wildcard website access with bucket name prefix |
| ingress.s3.web.hosts[1] | object | `{"host":"mywebpage.example.com","paths":[{"path":"/","pathType":"Prefix"}]}` | specific bucket access with FQDN bucket |
| ingress.s3.web.labels | object | `{}` |  |
| ingress.s3.web.tls | list | `[]` |  |
| initImage.pullPolicy | string | `"IfNotPresent"` |  |
| initImage.repository | string | `"busybox"` |  |
| initImage.tag | string | `"stable"` |  |
| livenessProbe | object | `{}` | Specifies a livenessProbe |
| monitoring.metrics.enabled | bool | `false` | If true, a service for monitoring is created with a prometheus.io/scrape annotation |
| monitoring.metrics.serviceMonitor.enabled | bool | `false` | If true, a ServiceMonitor CRD is created for a prometheus operator https://github.com/coreos/prometheus-operator |
| monitoring.metrics.serviceMonitor.interval | string | `"15s"` |  |
| monitoring.metrics.serviceMonitor.labels | object | `{}` |  |
| monitoring.metrics.serviceMonitor.path | string | `"/metrics"` |  |
| monitoring.metrics.serviceMonitor.relabelings | list | `[]` |  |
| monitoring.metrics.serviceMonitor.scheme | string | `"http"` |  |
| monitoring.metrics.serviceMonitor.scrapeTimeout | string | `"10s"` |  |
| monitoring.metrics.serviceMonitor.tlsConfig | object | `{}` |  |
| monitoring.tracing.sink | string | `""` | specify a sink endpoint for OpenTelemetry Traces, eg. `http://localhost:4317` |
| nameOverride | string | `""` |  |
| nodeSelector | object | `{}` |  |
| persistence.data.hostPath | string | `"/var/lib/garage/data"` |  |
| persistence.data.size | string | `"100Mi"` |  |
| persistence.enabled | bool | `true` |  |
| persistence.meta.hostPath | string | `"/var/lib/garage/meta"` |  |
| persistence.meta.size | string | `"100Mi"` |  |
| podAnnotations | object | `{}` | additonal pod annotations |
| podSecurityContext.fsGroup | int | `1000` |  |
| podSecurityContext.runAsGroup | int | `1000` |  |
| podSecurityContext.runAsNonRoot | bool | `true` |  |
| podSecurityContext.runAsUser | int | `1000` |  |
| readinessProbe | object | `{}` | Specifies a readinessProbe |
| resources | object | `{}` |  |
| securityContext.capabilities | object | `{"drop":["ALL"]}` | The default security context is heavily restricted, feel free to tune it to your requirements |
| securityContext.readOnlyRootFilesystem | bool | `true` |  |
| service.s3.api.port | int | `3900` |  |
| service.s3.web.port | int | `3902` |  |
| service.type | string | `"ClusterIP"` | You can rely on any service to expose your cluster - ClusterIP (+ Ingress) - NodePort (+ Ingress) - LoadBalancer |
| serviceAccount.annotations | object | `{}` | Annotations to add to the service account |
| serviceAccount.create | bool | `true` | Specifies whether a service account should be created |
| serviceAccount.name | string | `""` | The name of the service account to use. If not set and create is true, a name is generated using the fullname template |
| tolerations | list | `[]` |  |

----------------------------------------------
Autogenerated from chart metadata using [helm-docs v1.14.2](https://github.com/norwoodj/helm-docs/releases/v1.14.2)<|MERGE_RESOLUTION|>--- conflicted
+++ resolved
@@ -29,13 +29,9 @@
 | garage.existingConfigMap | string | `""` | if not empty string, allow using an existing ConfigMap for the garage.toml, if set, ignores garage.toml |
 | garage.garageTomlString | string | `""` | String Template for the garage configuration if set, ignores above values. Values can be templated, see https://garagehq.deuxfleurs.fr/documentation/reference-manual/configuration/ |
 | garage.kubernetesSkipCrd | bool | `false` | Set to true if you want to use k8s discovery but install the CRDs manually outside of the helm chart, for example if you operate at namespace level without cluster ressources |
-<<<<<<< HEAD
 | garage.replicationFactor | string | `"3"` | Default to 3 replicas, see the replication_factor section at https://garagehq.deuxfleurs.fr/documentation/reference-manual/configuration/#replication_factor |
 | garage.consistencyMode | string | `"consistent"` | Default to read-after-write consistency, see the consistency_mode section at https://garagehq.deuxfleurs.fr/documentation/reference-manual/configuration/#consistency_mode |
-=======
 | garage.metadataAutoSnapshotInterval | string | `""` | If this value is set, Garage will automatically take a snapshot of the metadata DB file at a regular interval and save it in the metadata directory. https://garagehq.deuxfleurs.fr/documentation/reference-manual/configuration/#metadata_auto_snapshot_interval |
-| garage.replicationMode | string | `"3"` | Default to 3 replicas, see the replication_mode section at https://garagehq.deuxfleurs.fr/documentation/reference-manual/configuration/#replication-mode |
->>>>>>> a8d73682
 | garage.rpcBindAddr | string | `"[::]:3901"` |  |
 | garage.rpcSecret | string | `""` | If not given, a random secret will be generated and stored in a Secret object |
 | garage.s3.api.region | string | `"garage"` |  |
