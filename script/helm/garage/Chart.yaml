--- conflicted
+++ resolved
@@ -2,21 +2,8 @@
 name: garage
 description: S3-compatible object store for small self-hosted geo-distributed deployments
 type: application
-<<<<<<< HEAD
-
-# This is the chart version. This version number should be incremented each time you make changes
-# to the chart and its templates, including the app version.
-# Versions are expected to follow Semantic Versioning (https://semver.org/)
 version: 0.8.0
-
-# This is the version number of the application being deployed. This version number should be
-# incremented each time you make changes to the application. Versions are not expected to
-# follow Semantic Versioning. They should reflect the version the application is using.
-# It is recommended to use it with quotes.
 appVersion: "v2.0.0"
-=======
-version: 0.7.0
-appVersion: "v1.1.0"
 home: https://garagehq.deuxfleurs.fr/
 icon: https://garagehq.deuxfleurs.fr/images/garage-logo.svg
 
@@ -28,5 +15,4 @@
 sources:
 - https://git.deuxfleurs.fr/Deuxfleurs/garage.git
 
-maintainers: []
->>>>>>> a8d73682
+maintainers: []