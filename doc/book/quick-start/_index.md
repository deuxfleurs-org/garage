--- conflicted
+++ resolved
@@ -129,17 +129,10 @@
   -d \
   --name garaged \
   -p 3900:3900 -p 3901:3901 -p 3902:3902 -p 3903:3903 \
-<<<<<<< HEAD
-  -v /etc/garage.toml:/path/to/garage.toml \
-  -v /var/lib/garage/meta:/path/to/garage/meta \
-  -v /var/lib/garage/data:/path/to/garage/data \
-  dxflrs/garage:v2.0.0
-=======
   -v /path/to/garage.toml:/etc/garage.toml \
   -v /path/to/garage/meta:/var/lib/garage/meta \
   -v /path/to/garage/data:/var/lib/garage/data \
-  dxflrs/garage:v1.1.0
->>>>>>> a8d73682
+  dxflrs/garage:v2.0.0
 ```
 
 Under Linux, you can substitute `--network host` for `-p 3900:3900 -p 3901:3901 -p 3902:3902 -p 3903:3903`
